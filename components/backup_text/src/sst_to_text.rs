// Copyright 2021 TiKV Project Authors. Licensed under Apache-2.0.

use crate::{
    from_text,
    hr_datum::{HrBytes, HrDatum},
    hr_kv::{CodecVersion, HrKv},
    hr_write::{HrKvWrite, HrWrite},
    to_text,
};
use datum::DatumDecoder;
use serde::{Deserialize, Serialize};
use std::collections::HashMap;
use tidb_query_datatype::codec::row::v2::{
    encoder_for_test::RowEncoder, RowSlice, V1CompatibleEncoder,
};
use tidb_query_datatype::{
    codec::{datum, row, table, Result as CodecResult},
    expr::EvalContext,
};
use tipb::{ColumnInfo, TableInfo};
use txn_types::WriteRef;

<<<<<<< HEAD
use crate::{
    hr_datum::HrDatum,
    hr_key::HrDataKey,
    hr_kv::HrKv,
    hr_write::{HrKvWrite, HrWrite},
};
=======
#[derive(Debug, Clone, Serialize, Deserialize)]
struct RowV1 {
    ids: Vec<u32>,
    datums: Vec<HrDatum>,
}

#[derive(Debug, Clone, Serialize, Deserialize)]
struct RowV2 {
    is_big: bool,
    non_null_ids: Vec<u32>,
    null_ids: Vec<u32>,
    datums: Vec<HrDatum>,
}
>>>>>>> eddfe3ca

pub fn kv_to_text(key: &[u8], val: &[u8], table: &TableInfo) -> CodecResult<String> {
    let columns_info = table.get_columns();
    let column_id_info: HashMap<i64, &'_ ColumnInfo, _> = columns_info
        .iter()
        .map(|ci| (ci.get_column_id(), ci))
        .collect();

    let (value, version) = match val.get(0) {
        Some(&row::v2::CODEC_VERSION) => {
            let row = RowSlice::from_bytes(val)?;
            let mut non_null_ids = Vec::with_capacity(row.values_num());
            let mut hr_datums = Vec::with_capacity(columns_info.len());
            for id in row.non_null_ids() {
                if let Some(ci) = column_id_info.get(&(id as i64)) {
                    let (start, offset) = row.search_in_non_null_ids(id as i64)?.unwrap();
                    // encode with V1CompatibleEncoder and decode as v1 datum
                    let mut buf = vec![];
                    buf.write_v2_as_datum(&row.values()[start..offset], *ci)?;
                    let datum = (&mut buf.as_slice()).read_datum()?;
                    non_null_ids.push(id);
                    hr_datums.push(HrDatum::from(datum));
                }
            }
            let row_v2 = RowV2 {
                is_big: row.is_big(),
                non_null_ids,
                null_ids: row.null_ids(),
                datums: hr_datums,
            };
            (to_text(row_v2), CodecVersion::V2)
        }
        Some(_ /* v1 */) => {
            let mut data = val;
            let (ids, datums) =
                table::decode_row_vec(&mut data, &mut EvalContext::default(), &column_id_info)?;
            let datums = datums.into_iter().map(HrDatum::from).collect();
            let row_v1 = RowV1 { ids, datums };
            (to_text(row_v1), CodecVersion::V1)
        }
        None => (Default::default(), CodecVersion::V1),
    };

<<<<<<< HEAD
    let key = HrDataKey::from_encoded(key);

    Ok(HrKv {
        key,
        value: hr_datums,
    }
    .to_text())
=======
    Ok(to_text(HrKv {
        version,
        key: HrBytes::from(key.to_vec()),
        value,
    }))
>>>>>>> eddfe3ca
}

pub fn text_to_kv(line: &str, _table: &TableInfo) -> (Vec<u8>, Vec<u8>) {
    let HrKv {
        version,
        key,
        value,
    } = from_text(line);
    match version {
        CodecVersion::V1 => {
            let RowV1 { ids, datums } = from_text(&value);
            let ids: Vec<_> = ids.into_iter().map(|i| i as i64).collect();
            let datums = datums.into_iter().map(|d| d.into()).collect();
            let value = table::encode_row(&mut EvalContext::default(), datums, &ids).unwrap();
            (key.into(), value)
        }
        CodecVersion::V2 => {
            let RowV2 {
                is_big,
                non_null_ids,
                null_ids,
                datums,
            } = from_text(&value);
            let datums = datums.into_iter().map(|d| d.into()).collect();
            let mut buf = vec![];
            buf.write_row_with_datum(is_big, non_null_ids, null_ids, datums)
                .unwrap();
            (key.into(), buf)
        }
    }
<<<<<<< HEAD

    // always encode in v1 format
    let value = table::encode_row(&mut EvalContext::default(), row, &col_ids).unwrap();
    let key = kv.key.into_encoded();

    (key, value)
=======
>>>>>>> eddfe3ca
}

pub fn kv_to_write(key: &[u8], val: &[u8]) -> String {
    let hr_write = HrKvWrite {
        key: HrDataKey::from_encoded(&key),
        value: HrWrite::from(WriteRef::parse(val).unwrap()),
    };
    to_text(hr_write)
}

pub fn write_to_kv(line: &str) -> (Vec<u8>, Vec<u8>) {
    let HrKvWrite { key, value } = from_text(line);
    let value: WriteRef<'_> = value.into();
    (key.into_encoded(), value.to_bytes())
}

#[cfg(test)]
mod tests {
    use std::str::FromStr;

    use tidb_query_datatype::{
        codec::{
            data_type::{DateTime, Decimal, Duration, Json},
            row::v2::{self, encoder_for_test::Column as V2Column},
<<<<<<< HEAD
            table::{decode_row, encode_row, encode_row_key},
=======
            table::{decode_row, encode_row},
            Datum,
>>>>>>> eddfe3ca
        },
        FieldTypeAccessor, FieldTypeFlag, FieldTypeTp,
    };

    use tikv_util::map;
    use txn_types::Key;

    use super::*;
    use collections::HashMap;

    fn key() -> Vec<u8> {
        keys::data_key(
            &Key::from_raw(&encode_row_key(233, 666))
                .append_ts(123456789.into())
                .into_encoded(),
        )
    }

    fn table() -> (
        HashMap<i64, ColumnInfo>,
        HashMap<i64, Datum>,
        Vec<V2Column>,
        TableInfo,
    ) {
        let duration_col = {
            let mut col = ColumnInfo::default();
            col.as_mut_accessor()
                .set_tp(FieldTypeTp::Duration)
                .set_decimal(2);
            col
        };

        let small_unsigned_col = {
            let mut col = ColumnInfo::default();
            col.as_mut_accessor()
                .set_tp(FieldTypeTp::Short)
                .set_flag(FieldTypeFlag::UNSIGNED);
            col
        };

        let cols = map![
            1 => FieldTypeTp::LongLong.into(),
            2 => FieldTypeTp::VarChar.into(),
            3 => FieldTypeTp::NewDecimal.into(),
            5 => FieldTypeTp::JSON.into(),
            6 => duration_col,
            7 => small_unsigned_col,
            8 => FieldTypeTp::DateTime.into()
        ];

        let small_int = || 42;
        let int = || 123_456_789_233_666;
        let bytes = || b"abc".to_vec();
        let dec = || Decimal::from_str("233.345678").unwrap();
        let json = || Json::from_str(r#"{"name": "John"}"#).unwrap();
        let dur = || Duration::parse(&mut EvalContext::default(), "23:23:23.666", 2).unwrap();
        let time = || {
            DateTime::parse_datetime(
                &mut EvalContext::default(),
                "2021-08-12 12:34:56.789",
                3,
                false,
            )
            .unwrap()
        };

        let row = map![
            1 => Datum::I64(int()),
            2 => Datum::Bytes(bytes()),
            3 => Datum::Dec(dec()),
            5 => Datum::Json(json()),
            6 => Datum::Dur(dur()),
            7 => Datum::U64(small_int()),
            8 => Datum::Time(time())
        ];

        let cols_v2 = vec![
            V2Column::new(1, int()),
            V2Column::new(2, bytes()),
            V2Column::new(3, dec()),
            V2Column::new(5, json()),
            V2Column::new(6, dur())
                .with_tp(FieldTypeTp::Duration)
                .with_decimal(2),
            V2Column::new(7, small_int() as i64).with_unsigned(),
            V2Column::new(8, time()).with_tp(FieldTypeTp::DateTime),
        ];

        let table_info = {
            let mut info = TableInfo::new();
            info.set_table_id(233);
            info.set_columns(
                cols.clone()
                    .into_iter()
                    .map(|(id, mut ci)| {
                        ci.set_column_id(id);
                        ci
                    })
                    .collect(),
            );
            info
        };

        (cols, row, cols_v2, table_info)
    }

    #[test]
    fn test_v1() {
        let (cols, row, _, table_info) = table();
        let col_ids = row.iter().map(|p| *p.0).collect::<Vec<_>>();
        let col_values = row.iter().map(|p| p.1.clone()).collect::<Vec<_>>();

        let key = key();
        let val = encode_row(&mut EvalContext::default(), col_values.clone(), &col_ids).unwrap();

        let text = kv_to_text(&key, &val, &table_info).unwrap();
        println!("{}", text);

        let (dec_key, dec_val) = text_to_kv(&text, &table_info);
        let dec_row =
            decode_row(&mut dec_val.as_slice(), &mut EvalContext::default(), &cols).unwrap();
        println!("{:?}", dec_row);

        assert_eq!(dec_key, key);
        assert_eq!(dec_row, row);
    }

    #[test]
    fn test_v2() {
        use v2::encoder_for_test::RowEncoder;

        let (cols_v1, row, cols_v2, table_info) = table();

        let key = key();
        let val = {
            let mut buf = vec![];
            buf.write_row(&mut EvalContext::default(), cols_v2).unwrap();
            buf
        };

        let text = kv_to_text(&key, &val, &table_info).unwrap();
        println!("{}", text);

        let (dec_key, dec_val) = text_to_kv(&text, &table_info);
        let dec_row = decode_row(
            &mut dec_val.as_slice(),
            &mut EvalContext::default(),
            &cols_v1,
        )
        .unwrap();
        println!("{:?}", dec_row);

        assert_eq!(dec_key, key);
        assert_eq!(dec_row, row);
    }
}<|MERGE_RESOLUTION|>--- conflicted
+++ resolved
@@ -2,7 +2,8 @@
 
 use crate::{
     from_text,
-    hr_datum::{HrBytes, HrDatum},
+    hr_datum::HrDatum,
+    hr_key::HrDataKey,
     hr_kv::{CodecVersion, HrKv},
     hr_write::{HrKvWrite, HrWrite},
     to_text,
@@ -20,14 +21,6 @@
 use tipb::{ColumnInfo, TableInfo};
 use txn_types::WriteRef;
 
-<<<<<<< HEAD
-use crate::{
-    hr_datum::HrDatum,
-    hr_key::HrDataKey,
-    hr_kv::HrKv,
-    hr_write::{HrKvWrite, HrWrite},
-};
-=======
 #[derive(Debug, Clone, Serialize, Deserialize)]
 struct RowV1 {
     ids: Vec<u32>,
@@ -41,7 +34,6 @@
     null_ids: Vec<u32>,
     datums: Vec<HrDatum>,
 }
->>>>>>> eddfe3ca
 
 pub fn kv_to_text(key: &[u8], val: &[u8], table: &TableInfo) -> CodecResult<String> {
     let columns_info = table.get_columns();
@@ -85,21 +77,13 @@
         None => (Default::default(), CodecVersion::V1),
     };
 
-<<<<<<< HEAD
     let key = HrDataKey::from_encoded(key);
 
-    Ok(HrKv {
-        key,
-        value: hr_datums,
-    }
-    .to_text())
-=======
     Ok(to_text(HrKv {
         version,
-        key: HrBytes::from(key.to_vec()),
+        key,
         value,
     }))
->>>>>>> eddfe3ca
 }
 
 pub fn text_to_kv(line: &str, _table: &TableInfo) -> (Vec<u8>, Vec<u8>) {
@@ -114,7 +98,7 @@
             let ids: Vec<_> = ids.into_iter().map(|i| i as i64).collect();
             let datums = datums.into_iter().map(|d| d.into()).collect();
             let value = table::encode_row(&mut EvalContext::default(), datums, &ids).unwrap();
-            (key.into(), value)
+            (key.into_encoded(), value)
         }
         CodecVersion::V2 => {
             let RowV2 {
@@ -127,18 +111,9 @@
             let mut buf = vec![];
             buf.write_row_with_datum(is_big, non_null_ids, null_ids, datums)
                 .unwrap();
-            (key.into(), buf)
-        }
-    }
-<<<<<<< HEAD
-
-    // always encode in v1 format
-    let value = table::encode_row(&mut EvalContext::default(), row, &col_ids).unwrap();
-    let key = kv.key.into_encoded();
-
-    (key, value)
-=======
->>>>>>> eddfe3ca
+            (key.into_encoded(), buf)
+        }
+    }
 }
 
 pub fn kv_to_write(key: &[u8], val: &[u8]) -> String {
@@ -163,12 +138,8 @@
         codec::{
             data_type::{DateTime, Decimal, Duration, Json},
             row::v2::{self, encoder_for_test::Column as V2Column},
-<<<<<<< HEAD
             table::{decode_row, encode_row, encode_row_key},
-=======
-            table::{decode_row, encode_row},
             Datum,
->>>>>>> eddfe3ca
         },
         FieldTypeAccessor, FieldTypeFlag, FieldTypeTp,
     };
